--- conflicted
+++ resolved
@@ -55,7 +55,6 @@
     items = _call_scheduler('get_zone_list', context)
     for item in items:
         item['api_url'] = item['api_url'].replace('\\/', '/')
-<<<<<<< HEAD
     if not items:
         items = db.zone_get_all(context)
     return items
@@ -77,20 +76,11 @@
     return db.zone_update(context, zone_id, data)
 
 
-=======
-    return items
-
-
->>>>>>> 0d42b309
 def get_zone_capabilities(context, service=None):
     """Returns a dict of key, value capabilities for this zone,
        or for a particular class of services running in this zone."""
     return _call_scheduler('get_zone_capabilities', context=context,
-<<<<<<< HEAD
-                        params=dict(service=service))
-=======
                           params=dict(service=service))
->>>>>>> 0d42b309
 
 
 def update_service_capabilities(context, service_name, host, capabilities):
@@ -99,7 +89,6 @@
     kwargs = dict(method='update_service_capabilities',
                   args=dict(service_name=service_name, host=host,
                             capabilities=capabilities))
-<<<<<<< HEAD
     return rpc.fanout_cast(context, 'scheduler', kwargs)
 
 
@@ -249,7 +238,4 @@
             return f(*args, **kwargs)
         except RedirectResult, e:
             return e.results
-    return new_f
-=======
-    return rpc.fanout_cast(context, 'scheduler', kwargs)
->>>>>>> 0d42b309
+    return new_f