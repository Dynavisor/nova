# vim: tabstop=4 shiftwidth=4 softtabstop=4

# Copyright 2010 United States Government as represented by the
# Administrator of the National Aeronautics and Space Administration.
# All Rights Reserved.
#
#    Licensed under the Apache License, Version 2.0 (the "License"); you may
#    not use this file except in compliance with the License. You may obtain
#    a copy of the License at
#
#         http://www.apache.org/licenses/LICENSE-2.0
#
#    Unless required by applicable law or agreed to in writing, software
#    distributed under the License is distributed on an "AS IS" BASIS, WITHOUT
#    WARRANTIES OR CONDITIONS OF ANY KIND, either express or implied. See the
#    License for the specific language governing permissions and limitations
#    under the License.

from base64 import b64decode
import json
from M2Crypto import BIO
from M2Crypto import RSA
import os
import shutil
import tempfile
import time

from eventlet import greenthread

from nova import context
from nova import crypto
from nova import db
from nova import flags
from nova import log as logging
from nova import rpc
from nova import service
from nova import test
from nova import utils
from nova.auth import manager
from nova.compute import power_state
from nova.api.ec2 import cloud
from nova.api.ec2 import ec2utils
from nova.image import local
<<<<<<< HEAD
from nova.objectstore import image
from nova.exception import NotEmpty, NotFound
=======
>>>>>>> ddbb00fc


FLAGS = flags.FLAGS
LOG = logging.getLogger('nova.tests.cloud')


class CloudTestCase(test.TestCase):
    def setUp(self):
        super(CloudTestCase, self).setUp()
        self.flags(connection_type='fake')

        self.conn = rpc.Connection.instance()

        # set up our cloud
        self.cloud = cloud.CloudController()

        # set up services
        self.compute = self.start_service('compute')
        self.scheduter = self.start_service('scheduler')
        self.network = self.start_service('network')
        self.image_service = utils.import_object(FLAGS.image_service)

        self.manager = manager.AuthManager()
        self.user = self.manager.create_user('admin', 'admin', 'admin', True)
        self.project = self.manager.create_project('proj', 'admin', 'proj')
        self.context = context.RequestContext(user=self.user,
                                              project=self.project)
        host = self.network.get_network_host(self.context.elevated())

        def fake_show(meh, context, id):
            return {'id': 1, 'properties': {'kernel_id': 1, 'ramdisk_id': 1}}

        def fake_detail(meh, context):
            return [{'id': 1, 'properties': {'kernel_id': 1, 'ramdisk_id': 1,
                    'type':'machine'}}]

        def fake_delete(meh, context, id):
            return None

        self.stubs.Set(local.LocalImageService, 'show', fake_show)
        self.stubs.Set(local.LocalImageService, 'detail', fake_detail)
        self.stubs.Set(local.LocalImageService, 'delete', fake_delete)
        self.stubs.Set(local.LocalImageService, 'show_by_name', fake_show)

    def tearDown(self):
        network_ref = db.project_get_network(self.context,
                                             self.project.id)
        db.network_disassociate(self.context, network_ref['id'])
        self.manager.delete_project(self.project)
        self.manager.delete_user(self.user)
        self.compute.kill()
        self.network.kill()
        super(CloudTestCase, self).tearDown()

    def _create_key(self, name):
        # NOTE(vish): create depends on pool, so just call helper directly
        return cloud._gen_key(self.context, self.context.user.id, name)

    def test_describe_regions(self):
        """Makes sure describe regions runs without raising an exception"""
        result = self.cloud.describe_regions(self.context)
        self.assertEqual(len(result['regionInfo']), 1)
        regions = FLAGS.region_list
        FLAGS.region_list = ["one=test_host1", "two=test_host2"]
        result = self.cloud.describe_regions(self.context)
        self.assertEqual(len(result['regionInfo']), 2)
        FLAGS.region_list = regions

    def test_describe_addresses(self):
        """Makes sure describe addresses runs without raising an exception"""
        address = "10.10.10.10"
        db.floating_ip_create(self.context,
                              {'address': address,
                               'host': self.network.host})
        self.cloud.allocate_address(self.context)
        self.cloud.describe_addresses(self.context)
        self.cloud.release_address(self.context,
                                  public_ip=address)
        greenthread.sleep(0.3)
        db.floating_ip_destroy(self.context, address)

    def test_associate_disassociate_address(self):
        """Verifies associate runs cleanly without raising an exception"""
        address = "10.10.10.10"
        db.floating_ip_create(self.context,
                              {'address': address,
                               'host': self.network.host})
        self.cloud.allocate_address(self.context)
        inst = db.instance_create(self.context, {'host': self.compute.host})
        fixed = self.network.allocate_fixed_ip(self.context, inst['id'])
        ec2_id = ec2utils.id_to_ec2_id(inst['id'])
        self.cloud.associate_address(self.context,
                                     instance_id=ec2_id,
                                     public_ip=address)
        greenthread.sleep(0.3)
        self.cloud.disassociate_address(self.context,
                                        public_ip=address)
        self.cloud.release_address(self.context,
                                  public_ip=address)
        greenthread.sleep(0.3)
        self.network.deallocate_fixed_ip(self.context, fixed)
        db.instance_destroy(self.context, inst['id'])
        db.floating_ip_destroy(self.context, address)

    def test_describe_security_groups(self):
        """Makes sure describe_security_groups works and filters results."""
        sec = db.security_group_create(self.context,
                                       {'project_id': self.context.project_id,
                                        'name': 'test'})
        result = self.cloud.describe_security_groups(self.context)
        # NOTE(vish): should have the default group as well
        self.assertEqual(len(result['securityGroupInfo']), 2)
        result = self.cloud.describe_security_groups(self.context,
                      group_name=[sec['name']])
        self.assertEqual(len(result['securityGroupInfo']), 1)
        self.assertEqual(
                result['securityGroupInfo'][0]['groupName'],
                sec['name'])
        db.security_group_destroy(self.context, sec['id'])

    def test_describe_volumes(self):
        """Makes sure describe_volumes works and filters results."""
        vol1 = db.volume_create(self.context, {})
        vol2 = db.volume_create(self.context, {})
        result = self.cloud.describe_volumes(self.context)
        self.assertEqual(len(result['volumeSet']), 2)
        volume_id = ec2utils.id_to_ec2_id(vol2['id'], 'vol-%08x')
        result = self.cloud.describe_volumes(self.context,
                                             volume_id=[volume_id])
        self.assertEqual(len(result['volumeSet']), 1)
        self.assertEqual(
                ec2utils.ec2_id_to_id(result['volumeSet'][0]['volumeId']),
                vol2['id'])
        db.volume_destroy(self.context, vol1['id'])
        db.volume_destroy(self.context, vol2['id'])

    def test_describe_availability_zones(self):
        """Makes sure describe_availability_zones works and filters results."""
        service1 = db.service_create(self.context, {'host': 'host1_zones',
                                         'binary': "nova-compute",
                                         'topic': 'compute',
                                         'report_count': 0,
                                         'availability_zone': "zone1"})
        service2 = db.service_create(self.context, {'host': 'host2_zones',
                                         'binary': "nova-compute",
                                         'topic': 'compute',
                                         'report_count': 0,
                                         'availability_zone': "zone2"})
        result = self.cloud.describe_availability_zones(self.context)
        self.assertEqual(len(result['availabilityZoneInfo']), 3)
        db.service_destroy(self.context, service1['id'])
        db.service_destroy(self.context, service2['id'])

    def test_describe_instances(self):
        """Makes sure describe_instances works and filters results."""
        inst1 = db.instance_create(self.context, {'reservation_id': 'a',
                                                  'image_id': 1,
                                                  'host': 'host1'})
        inst2 = db.instance_create(self.context, {'reservation_id': 'a',
                                                  'image_id': 1,
                                                  'host': 'host2'})
        comp1 = db.service_create(self.context, {'host': 'host1',
                                                 'availability_zone': 'zone1',
                                                 'topic': "compute"})
        comp2 = db.service_create(self.context, {'host': 'host2',
                                                 'availability_zone': 'zone2',
                                                 'topic': "compute"})
        result = self.cloud.describe_instances(self.context)
        result = result['reservationSet'][0]
        self.assertEqual(len(result['instancesSet']), 2)
        instance_id = ec2utils.id_to_ec2_id(inst2['id'])
        result = self.cloud.describe_instances(self.context,
                                             instance_id=[instance_id])
        result = result['reservationSet'][0]
        self.assertEqual(len(result['instancesSet']), 1)
        self.assertEqual(result['instancesSet'][0]['instanceId'],
                         instance_id)
        self.assertEqual(result['instancesSet'][0]
                         ['placement']['availabilityZone'], 'zone2')
        db.instance_destroy(self.context, inst1['id'])
        db.instance_destroy(self.context, inst2['id'])
        db.service_destroy(self.context, comp1['id'])
        db.service_destroy(self.context, comp2['id'])

    def test_describe_images(self):
        result = self.cloud.describe_images(self.context)
        result = result['imagesSet'][0]
        self.assertEqual(result['imageId'], 'ami-00000001')

    def test_deregister_image(self):
        deregister_image = self.cloud.deregister_image
        """When provided a valid image, should be successful"""
        result1 = deregister_image(self.context, 'ami-00000001')
        self.assertEqual(result1['imageId'], 'ami-00000001')
        """Invalid image should throw an NotFound exception"""
        self.stubs.UnsetAll()
        self.assertRaises(NotFound, deregister_image,
                          self.context, 'ami-bad001')

    def test_console_output(self):
        instance_type = FLAGS.default_instance_type
        max_count = 1
        kwargs = {'image_id': 'ami-1',
                  'instance_type': instance_type,
                  'max_count': max_count}
        rv = self.cloud.run_instances(self.context, **kwargs)
        greenthread.sleep(0.3)
        instance_id = rv['instancesSet'][0]['instanceId']
        output = self.cloud.get_console_output(context=self.context,
                                               instance_id=[instance_id])
        self.assertEquals(b64decode(output['output']), 'FAKE CONSOLE OUTPUT')
        # TODO(soren): We need this until we can stop polling in the rpc code
        #              for unit tests.
        greenthread.sleep(0.3)
        rv = self.cloud.terminate_instances(self.context, [instance_id])
        greenthread.sleep(0.3)

    def test_ajax_console(self):
        kwargs = {'image_id': 'ami-1'}
        rv = self.cloud.run_instances(self.context, **kwargs)
        instance_id = rv['instancesSet'][0]['instanceId']
        greenthread.sleep(0.3)
        output = self.cloud.get_ajax_console(context=self.context,
                                             instance_id=[instance_id])
        self.assertEquals(output['url'],
                          '%s/?token=FAKETOKEN' % FLAGS.ajax_console_proxy_url)
        # TODO(soren): We need this until we can stop polling in the rpc code
        #              for unit tests.
        greenthread.sleep(0.3)
        rv = self.cloud.terminate_instances(self.context, [instance_id])
        greenthread.sleep(0.3)

    def test_key_generation(self):
        result = self._create_key('test')
        private_key = result['private_key']
        key = RSA.load_key_string(private_key, callback=lambda: None)
        bio = BIO.MemoryBuffer()
        public_key = db.key_pair_get(self.context,
                                    self.context.user.id,
                                    'test')['public_key']
        key.save_pub_key_bio(bio)
        converted = crypto.ssl_pub_to_ssh_pub(bio.read())
        # assert key fields are equal
        self.assertEqual(public_key.split(" ")[1].strip(),
                         converted.split(" ")[1].strip())

    def test_describe_key_pairs(self):
        self._create_key('test1')
        self._create_key('test2')
        result = self.cloud.describe_key_pairs(self.context)
        keys = result["keySet"]
        self.assertTrue(filter(lambda k: k['keyName'] == 'test1', keys))
        self.assertTrue(filter(lambda k: k['keyName'] == 'test2', keys))

    def test_delete_key_pair(self):
        self._create_key('test')
        self.cloud.delete_key_pair(self.context, 'test')

    def test_run_instances(self):
        if FLAGS.connection_type == 'fake':
            LOG.debug(_("Can't test instances without a real virtual env."))
            return
        image_id = FLAGS.default_image
        instance_type = FLAGS.default_instance_type
        max_count = 1
        kwargs = {'image_id': image_id,
                  'instance_type': instance_type,
                  'max_count': max_count}
        rv = self.cloud.run_instances(self.context, **kwargs)
        # TODO: check for proper response
        instance_id = rv['reservationSet'][0].keys()[0]
        instance = rv['reservationSet'][0][instance_id][0]
        LOG.debug(_("Need to watch instance %s until it's running..."),
                  instance['instance_id'])
        while True:
            greenthread.sleep(1)
            info = self.cloud._get_instance(instance['instance_id'])
            LOG.debug(info['state'])
            if info['state'] == power_state.RUNNING:
                break
        self.assert_(rv)

        if FLAGS.connection_type != 'fake':
            time.sleep(45)  # Should use boto for polling here
        for reservations in rv['reservationSet']:
            # for res_id in reservations.keys():
            #     LOG.debug(reservations[res_id])
            # for instance in reservations[res_id]:
            for instance in reservations[reservations.keys()[0]]:
                instance_id = instance['instance_id']
                LOG.debug(_("Terminating instance %s"), instance_id)
                rv = self.compute.terminate_instance(instance_id)

    def test_update_of_instance_display_fields(self):
        inst = db.instance_create(self.context, {})
        ec2_id = ec2utils.id_to_ec2_id(inst['id'])
        self.cloud.update_instance(self.context, ec2_id,
                                   display_name='c00l 1m4g3')
        inst = db.instance_get(self.context, inst['id'])
        self.assertEqual('c00l 1m4g3', inst['display_name'])
        db.instance_destroy(self.context, inst['id'])

    def test_update_of_instance_wont_update_private_fields(self):
        inst = db.instance_create(self.context, {})
        self.cloud.update_instance(self.context, inst['id'],
                                   mac_address='DE:AD:BE:EF')
        inst = db.instance_get(self.context, inst['id'])
        self.assertEqual(None, inst['mac_address'])
        db.instance_destroy(self.context, inst['id'])

    def test_update_of_volume_display_fields(self):
        vol = db.volume_create(self.context, {})
        self.cloud.update_volume(self.context,
                                 ec2utils.id_to_ec2_id(vol['id'], 'vol-%08x'),
                                 display_name='c00l v0lum3')
        vol = db.volume_get(self.context, vol['id'])
        self.assertEqual('c00l v0lum3', vol['display_name'])
        db.volume_destroy(self.context, vol['id'])

    def test_update_of_volume_wont_update_private_fields(self):
        vol = db.volume_create(self.context, {})
        self.cloud.update_volume(self.context,
                                 ec2utils.id_to_ec2_id(vol['id'], 'vol-%08x'),
                                 mountpoint='/not/here')
        vol = db.volume_get(self.context, vol['id'])
        self.assertEqual(None, vol['mountpoint'])
        db.volume_destroy(self.context, vol['id'])<|MERGE_RESOLUTION|>--- conflicted
+++ resolved
@@ -41,11 +41,8 @@
 from nova.api.ec2 import cloud
 from nova.api.ec2 import ec2utils
 from nova.image import local
-<<<<<<< HEAD
 from nova.objectstore import image
 from nova.exception import NotEmpty, NotFound
-=======
->>>>>>> ddbb00fc
 
 
 FLAGS = flags.FLAGS
