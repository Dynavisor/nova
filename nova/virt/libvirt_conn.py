--- conflicted
+++ resolved
@@ -39,6 +39,7 @@
 import os
 import shutil
 import re
+import time
 
 from eventlet import greenthread
 from eventlet import event
@@ -87,6 +88,13 @@
 flags.DEFINE_string('live_migration_uri',
                   "qemu+tcp://%s/system",
                   'Define protocol used by live_migration feature')
+flags.DEFINE_string('live_migration_flag',
+                  "VIR_MIGRATE_UNDEFINE_SOURCE, VIR_MIGRATE_PEER2PEER",
+                  'Define live migration behavior.')
+flags.DEFINE_integer('live_migration_bandwidth', 0, 
+                  'Define live migration behavior')
+flags.DEFINE_string('live_migration_timeout_sec', 10,
+                    'Timeout second for pre_live_migration is completed.')
 flags.DEFINE_bool('allow_project_net_traffic',
                   True,
                   'Whether to allow in project network traffic')
@@ -699,6 +707,18 @@
         """ Get vcpu number of physical computer.  """
         return self._conn.getMaxVcpus(None)
 
+    def get_memory_mb(self):
+        """Get the memory size of physical computer ."""
+        meminfo = open('/proc/meminfo').read().split()
+        idx = meminfo.index('MemTotal:')
+        # transforming kb to mb.
+        return int(meminfo[idx + 1]) / 1024
+
+    def get_local_gb(self):
+        """Get the hdd size of physical computer ."""
+        hddinfo = os.statvfs(FLAGS.instances_path)
+        return hddinfo.f_bsize * hddinfo.f_blocks / 1024 / 1024 / 1024
+
     def get_hypervisor_type(self):
         """ Get hypervisor type """
         return self._conn.getType()
@@ -712,7 +732,7 @@
         xmlstr = self._conn.getCapabilities()
         xml = libxml2.parseDoc(xmlstr)
         nodes = xml.xpathEval('//cpu')
-        if 1 != len(nodes):
+        if len(nodes) != 1:
             msg = 'Unexpected xml format. tag "cpu" must be 1, but %d.' \
                     % len(nodes)
             msg += '\n' + xml.serialize()
@@ -743,48 +763,7 @@
         self.firewall_driver.refresh_security_group_members(security_group_id)
 
 
-class FirewallDriver(object):
-    def prepare_instance_filter(self, instance):
-        """Prepare filters for the instance.
-
-        At this point, the instance isn't running yet."""
-        raise NotImplementedError()
-
-    def apply_instance_filter(self, instance):
-        """Apply instance filter.
-
-        Once this method returns, the instance should be firewalled
-        appropriately. This method should as far as possible be a
-        no-op. It's vastly preferred to get everything set up in
-        prepare_instance_filter.
-        """
-        raise NotImplementedError()
-
-    def refresh_security_group_rules(self, security_group_id):
-        """Refresh security group rules from data store
-
-        Gets called when a rule has been added to or removed from
-        the security group."""
-        raise NotImplementedError()
-
-    def refresh_security_group_members(self, security_group_id):
-        """Refresh security group members from data store
-
-<<<<<<< HEAD
-    def setup_nwfilters_for_instance(self, instance):
-        """ See same method of NWFilterFirewall class """
-        nwfilter = NWFilterFirewall(self._conn)
-        return nwfilter.setup_nwfilters_for_instance(instance)
-
-    def nwfilter_for_instance_exists(self, instance_ref):
-        try:
-            filter = 'nova-instance-%s' % instance_ref.name
-            self._conn.nwfilterLookupByName(filter)
-            return True
-        except libvirt.libvirtError:
-            return False
-
-    def compareCPU(self, xml):
+    def compare_cpu(self, xml):
         """
            Check the host cpu is compatible to a cpu given by xml.
            "xml" must be a part of libvirt.openReadonly().getCapabilities().
@@ -793,8 +772,59 @@
 
            'http://libvirt.org/html/libvirt-libvirt.html#virCPUCompareResult'
         """
-        return self._conn.compareCPU(xml, 0)
-
+        
+        ret = self._conn.compareCPU(xml, 0)
+        if ret <= 0 : 
+            url = 'http://libvirt.org/html/libvirt-libvirt.html'
+            url += '#virCPUCompareResult\n'
+            msg = 'CPU does not have compativility.\n'
+            msg += 'result:%d \n'
+            msg += 'Refer to %s'
+            msg = _(msg)
+            raise exception.Invalid(msg % (ret, url))
+        return 
+
+    def ensure_filtering_rules_for_instance(self, instance_ref):
+        """ Setting up inevitable filtering rules on compute node, 
+            and waiting for its completion. 
+            To migrate an instance, filtering rules to hypervisors
+            and firewalls are inevitable on destination host.
+            ( Waiting only for filterling rules to hypervisor, 
+            since filtering rules to firewall rules can be set faster).
+
+            Concretely, the below method must be called.
+            - setup_basic_filtering (for nova-basic, etc.)
+            - prepare_instance_filter(for nova-instance-instance-xxx, etc.)
+             
+            to_xml may have to be called since it defines PROJNET, PROJMASK.
+            but libvirt migrates those value through migrateToURI(), 
+            so , no need to be called.
+
+            Don't use thread for this method since migration should
+            not be started when setting-up filtering rules operations
+            are not completed."""
+
+        # Tf any instances never launch at destination host,
+        # basic-filtering must be set here.
+        self.nwfilter.setup_basic_filtering(instance_ref)
+        # setting up n)ova-instance-instance-xx mainly.
+        self.firewall_driver.prepare_instance_filter(instance_ref)
+
+        # wait for completion
+        timeout_count = range(FLAGS.live_migration_timeout_sec * 2)
+        while len(timeout_count) != 0:
+            try:
+                filter_name = 'nova-instance-%s' % instance_ref.name
+                self._conn.nwfilterLookupByName(filter_name)
+                break
+            except libvirt.libvirtError:
+                timeout_count.pop()
+                if len(timeout_count) == 0:
+                    ec2_id = instance_ref['hostname']
+                    msg = _('Timeout migrating for %s(%s)')
+                    raise exception.Error(msg % (ec2_id, instance_ref.name))
+                time.sleep(0.5)
+                 
     def live_migration(self, context, instance_ref, dest):
         """
            Just spawning live_migration operation for
@@ -807,10 +837,24 @@
 
         # Do live migration.
         try:
-            uri = FLAGS.live_migration_uri % dest
-            out, err = utils.execute("sudo virsh migrate --live %s %s"
-                                    % (instance_ref.name, uri))
-        except exception.ProcessExecutionError:
+            duri = FLAGS.live_migration_uri % dest
+
+            flaglist = FLAGS.live_migration_flag.split(',')
+            flagvals = [ getattr(libvirt, x.strip()) for x in flaglist ]
+            logical_sum = reduce(lambda x,y: x|y, flagvals)
+
+            bandwidth = FLAGS.live_migration_bandwidth
+            
+            if self.read_only: 
+                tmpconn = self._connect(self.libvirt_uri, False)
+                dom = tmpconn.lookupByName(instance_ref.name)
+                dom.migrateToURI(duri, logical_sum, None, bandwidth)
+                tmpconn.close()
+            else : 
+                dom = self._conn.lookupByName(instance_ref.name)
+                dom.migrateToURI(duri, logical_sum, None, bandwidth)
+                
+        except Exception, e: 
             id = instance_ref['id']
             db.instance_set_state(context, id, power_state.RUNNING, 'running')
             try:
@@ -820,7 +864,8 @@
                                      {'status': 'in-use'})
             except exception.NotFound:
                 pass
-            raise exception.ProcessExecutionError
+
+            raise e
 
         # Waiting for completion of live_migration.
         timer = utils.LoopingCall(f=None)
@@ -848,7 +893,12 @@
         #   (not necessary in current implementation?)
 
         # Releasing security group ingress rule.
-        #   (not necessary in current implementation?)
+        if FLAGS.firewall_driver == \
+            'nova.virt.libvirt_conn.IptablesFirewallDriver':
+            try : 
+                self.firewall_driver.remove_instance(instance_ref)
+            except KeyError, e:
+                pass
 
         # Database updating.
         ec2_id = instance_ref['hostname']
@@ -900,11 +950,37 @@
         logging.info(_('Live migrating %s to %s finishes successfully')
                      % (ec2_id, dest))
 
-=======
+
+class FirewallDriver(object):
+    def prepare_instance_filter(self, instance):
+        """Prepare filters for the instance.
+
+        At this point, the instance isn't running yet."""
+        raise NotImplementedError()
+
+    def apply_instance_filter(self, instance):
+        """Apply instance filter.
+
+        Once this method returns, the instance should be firewalled
+        appropriately. This method should as far as possible be a
+        no-op. It's vastly preferred to get everything set up in
+        prepare_instance_filter.
+        """
+        raise NotImplementedError()
+
+    def refresh_security_group_rules(self, security_group_id):
+        """Refresh security group rules from data store
+
+        Gets called when a rule has been added to or removed from
+        the security group."""
+        raise NotImplementedError()
+
+    def refresh_security_group_members(self, security_group_id):
+        """Refresh security group members from data store
+
         Gets called when an instance gets added to or removed from
         the security group."""
         raise NotImplementedError()
->>>>>>> 1e746ce1
 
 
 class NWFilterFirewall(FirewallDriver):
@@ -993,7 +1069,6 @@
             # anyway.
             return
 
-        logging.info('ensuring static filters')
         self._ensure_static_filters()
 
         instance_filter_name = self._instance_filter_name(instance)
