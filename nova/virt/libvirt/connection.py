--- conflicted
+++ resolved
@@ -267,17 +267,7 @@
         #    self.vif_driver.plug(network)
         pass
 
-<<<<<<< HEAD
-    def destroy_vif_network(self, ctxt, instance_id):
-        """Clean up VIF networking on the host."""
-        networks = db.network_get_all_by_instance(ctxt, instance_id)
-        for network in networks:
-            self.vif_driver.unplug(network)
-
-    def destroy(self, instance, cleanup=True):
-=======
     def destroy(self, instance, network_info, cleanup=True):
->>>>>>> 9fe72ac7
         instance_name = instance['name']
 
         try:
@@ -343,8 +333,6 @@
         timer = utils.LoopingCall(_wait_for_destroy)
         timer.start(interval=0.5, now=True)
 
-        ctxt = context.get_admin_context()
-        self.destroy_vif_network(ctxt, instance['id'])
         self.firewall_driver.unfilter_instance(instance)
 
         if cleanup:
