# Copyright 2010 OpenStack LLC.
# All Rights Reserved.
#
#    Licensed under the Apache License, Version 2.0 (the "License"); you may
#    not use this file except in compliance with the License. You may obtain
#    a copy of the License at
#
#         http://www.apache.org/licenses/LICENSE-2.0
#
#    Unless required by applicable law or agreed to in writing, software
#    distributed under the License is distributed on an "AS IS" BASIS, WITHOUT
#    WARRANTIES OR CONDITIONS OF ANY KIND, either express or implied. See the
#    License for the specific language governing permissions and limitations
#    under the License.

import base64
import os
import traceback

from webob import exc
from xml.dom import minidom
import webob

from nova import compute
from nova import db
from nova import exception
from nova import flags
from nova import log as logging
from nova import utils
from nova.api.openstack import common
from nova.api.openstack import create_instance_helper as helper
from nova.api.openstack import ips
from nova.api.openstack import wsgi
from nova.compute import instance_types
from nova.scheduler import api as scheduler_api
import nova.api.openstack
import nova.api.openstack.views.addresses
import nova.api.openstack.views.flavors
import nova.api.openstack.views.images
import nova.api.openstack.views.servers


LOG = logging.getLogger('nova.api.openstack.servers')
FLAGS = flags.FLAGS


class Controller(object):
    """ The Server API base controller class for the OpenStack API """

    def __init__(self):
        self.compute_api = compute.API()
        self.helper = helper.CreateInstanceHelper(self)

    def index(self, req):
        """ Returns a list of server names and ids for a given user """
        try:
            servers = self._get_servers(req, is_detail=False)
        except exception.Invalid as err:
            return exc.HTTPBadRequest(explanation=str(err))
        except exception.NotFound:
            return exc.HTTPNotFound()
        return servers

    def detail(self, req):
        """ Returns a list of server details for a given user """
        try:
            servers = self._get_servers(req, is_detail=True)
        except exception.Invalid as err:
            return exc.HTTPBadRequest(explanation=str(err))
        except exception.NotFound as err:
            return exc.HTTPNotFound()
        return servers

    def _build_view(self, req, instance, is_detail=False):
        raise NotImplementedError()

    def _limit_items(self, items, req):
        raise NotImplementedError()

    def _action_rebuild(self, info, request, instance_id):
        raise NotImplementedError()

    def _get_servers(self, req, is_detail):
        """Returns a list of servers, taking into account any search
        options specified.
        """

        search_opts = {}
        search_opts.update(req.str_GET)

        context = req.environ['nova.context']
        remove_invalid_options(context, search_opts,
                self._get_server_search_options())

        # Convert recurse_zones into a boolean
        search_opts['recurse_zones'] = utils.bool_from_str(
                search_opts.get('recurse_zones', False))

        # If search by 'status', we need to convert it to 'vm_state'
        # to pass on to child zones.
        if 'status' in search_opts:
            status = search_opts['status']
            state = common.vm_state_from_status(status)
            if state is None:
                reason = _('Invalid server status: %(status)s') % locals()
                raise exception.InvalidInput(reason=reason)
            search_opts['vm_state'] = state

        if 'changes-since' in search_opts:
            try:
                parsed = utils.parse_isotime(search_opts['changes-since'])
            except ValueError:
                msg = _('Invalid changes-since value')
                raise exc.HTTPBadRequest(explanation=msg)
            search_opts['changes-since'] = parsed

        # By default, compute's get_all() will return deleted instances.
        # If an admin hasn't specified a 'deleted' search option, we need
        # to filter out deleted instances by setting the filter ourselves.
        # ... Unless 'changes-since' is specified, because 'changes-since'
        # should return recently deleted images according to the API spec.

        if 'deleted' not in search_opts:
            if 'changes-since' not in search_opts:
                # No 'changes-since', so we only want non-deleted servers
                search_opts['deleted'] = False

        instance_list = self.compute_api.get_all(context,
                                                 search_opts=search_opts)

        limited_list = self._limit_items(instance_list, req)
        servers = [self._build_view(req, inst, is_detail)['server']
                    for inst in limited_list]

        return dict(servers=servers)

    @scheduler_api.redirect_handler
    def show(self, req, id):
        """ Returns server details by server id """
        try:
            instance = self.compute_api.routing_get(
                req.environ['nova.context'], id)
            return self._build_view(req, instance, is_detail=True)
        except exception.NotFound:
            raise exc.HTTPNotFound()

    def _get_key_name(self, req, body):
        """ Get default keypair if not set """
        raise NotImplementedError()

    def create(self, req, body):
        """ Creates a new server for a given user """
        if 'server' in body:
            body['server']['key_name'] = self._get_key_name(req, body)

        extra_values = None
        extra_values, instances = self.helper.create_instance(
                req, body, self.compute_api.create)

        # We can only return 1 instance via the API, if we happen to
        # build more than one...  instances is a list, so we'll just
        # use the first one..
        inst = instances[0]
        for key in ['instance_type', 'image_ref']:
            inst[key] = extra_values[key]

        server = self._build_view(req, inst, is_detail=True)
        server['server']['adminPass'] = extra_values['password']
        return server

    @scheduler_api.redirect_handler
    def update(self, req, id, body):
        """Update server then pass on to version-specific controller"""
        if len(req.body) == 0:
            raise exc.HTTPUnprocessableEntity()

        if not body:
            raise exc.HTTPUnprocessableEntity()

        ctxt = req.environ['nova.context']
        update_dict = {}

        if 'name' in body['server']:
            name = body['server']['name']
            self.helper._validate_server_name(name)
            update_dict['display_name'] = name.strip()

        if 'accessIPv4' in body['server']:
            access_ipv4 = body['server']['accessIPv4']
            update_dict['access_ip_v4'] = access_ipv4.strip()

        if 'accessIPv6' in body['server']:
            access_ipv6 = body['server']['accessIPv6']
            update_dict['access_ip_v6'] = access_ipv6.strip()

        try:
            self.compute_api.update(ctxt, id, **update_dict)
        except exception.NotFound:
            raise exc.HTTPNotFound()

        return self._update(ctxt, req, id, body)

    def _update(self, context, req, id, inst_dict):
        return exc.HTTPNotImplemented()

    @scheduler_api.redirect_handler
    def action(self, req, id, body):
        """Multi-purpose method used to take actions on a server"""

        self.actions = {
            'changePassword': self._action_change_password,
            'reboot': self._action_reboot,
            'resize': self._action_resize,
            'confirmResize': self._action_confirm_resize,
            'revertResize': self._action_revert_resize,
            'rebuild': self._action_rebuild,
            'createImage': self._action_create_image,
        }

        if FLAGS.allow_admin_api:
            admin_actions = {
                'createBackup': self._action_create_backup,
            }
            self.actions.update(admin_actions)

        for key in body:
            if key in self.actions:
                return self.actions[key](body, req, id)
            else:
                msg = _("There is no such server action: %s") % (key,)
                raise exc.HTTPBadRequest(explanation=msg)

        msg = _("Invalid request body")
        raise exc.HTTPBadRequest(explanation=msg)

    def _action_create_backup(self, input_dict, req, instance_id):
        """Backup a server instance.

        Images now have an `image_type` associated with them, which can be
        'snapshot' or the backup type, like 'daily' or 'weekly'.

        If the image_type is backup-like, then the rotation factor can be
        included and that will cause the oldest backups that exceed the
        rotation factor to be deleted.

        """
        entity = input_dict["createBackup"]

        try:
            image_name = entity["name"]
            backup_type = entity["backup_type"]
            rotation = entity["rotation"]

        except KeyError as missing_key:
            msg = _("createBackup entity requires %s attribute") % missing_key
            raise webob.exc.HTTPBadRequest(explanation=msg)

        except TypeError:
            msg = _("Malformed createBackup entity")
            raise webob.exc.HTTPBadRequest(explanation=msg)

        try:
            rotation = int(rotation)
        except ValueError:
            msg = _("createBackup attribute 'rotation' must be an integer")
            raise webob.exc.HTTPBadRequest(explanation=msg)

        # preserve link to server in image properties
        server_ref = os.path.join(req.application_url,
                                  'servers',
                                  str(instance_id))
        props = {'instance_ref': server_ref}

        metadata = entity.get('metadata', {})
        context = req.environ["nova.context"]
        common.check_img_metadata_quota_limit(context, metadata)
        try:
            props.update(metadata)
        except ValueError:
            msg = _("Invalid metadata")
            raise webob.exc.HTTPBadRequest(explanation=msg)

        image = self.compute_api.backup(context,
                                        instance_id,
                                        image_name,
                                        backup_type,
                                        rotation,
                                        extra_properties=props)

        # build location of newly-created image entity
        image_id = str(image['id'])
        image_ref = os.path.join(req.application_url, 'images', image_id)

        resp = webob.Response(status_int=202)
        resp.headers['Location'] = image_ref
        return resp

    @common.check_snapshots_enabled
    def _action_create_image(self, input_dict, req, id):
        return exc.HTTPNotImplemented()

    def _action_change_password(self, input_dict, req, id):
        return exc.HTTPNotImplemented()

    def _action_confirm_resize(self, input_dict, req, id):
        try:
            self.compute_api.confirm_resize(req.environ['nova.context'], id)
        except Exception, e:
            LOG.exception(_("Error in confirm-resize %s"), e)
            raise exc.HTTPBadRequest()
        return exc.HTTPNoContent()

    def _action_revert_resize(self, input_dict, req, id):
        try:
            self.compute_api.revert_resize(req.environ['nova.context'], id)
        except Exception, e:
            LOG.exception(_("Error in revert-resize %s"), e)
            raise exc.HTTPBadRequest()
        return webob.Response(status_int=202)

    def _action_resize(self, input_dict, req, id):
        return exc.HTTPNotImplemented()

    def _action_reboot(self, input_dict, req, id):
        if 'reboot' in input_dict and 'type' in input_dict['reboot']:
            valid_reboot_types = ['HARD', 'SOFT']
            reboot_type = input_dict['reboot']['type'].upper()
            if not valid_reboot_types.count(reboot_type):
                msg = _("Argument 'type' for reboot is not HARD or SOFT")
                LOG.exception(msg)
                raise exc.HTTPBadRequest(explanation=msg)
        else:
            msg = _("Missing argument 'type' for reboot")
            LOG.exception(msg)
            raise exc.HTTPBadRequest(explanation=msg)
        try:
            # TODO(gundlach): pass reboot_type, support soft reboot in
            # virt driver
            self.compute_api.reboot(req.environ['nova.context'], id)
        except Exception, e:
            LOG.exception(_("Error in reboot %s"), e)
            raise exc.HTTPUnprocessableEntity()
        return webob.Response(status_int=202)

    @scheduler_api.redirect_handler
    def lock(self, req, id):
        """
        lock the instance with id
        admin only operation

        """
        context = req.environ['nova.context']
        try:
            self.compute_api.lock(context, id)
        except Exception:
            readable = traceback.format_exc()
            LOG.exception(_("Compute.api::lock %s"), readable)
            raise exc.HTTPUnprocessableEntity()
        return webob.Response(status_int=202)

    @scheduler_api.redirect_handler
    def unlock(self, req, id):
        """
        unlock the instance with id
        admin only operation

        """
        context = req.environ['nova.context']
        try:
            self.compute_api.unlock(context, id)
        except Exception:
            readable = traceback.format_exc()
            LOG.exception(_("Compute.api::unlock %s"), readable)
            raise exc.HTTPUnprocessableEntity()
        return webob.Response(status_int=202)

    @scheduler_api.redirect_handler
    def get_lock(self, req, id):
        """
        return the boolean state of (instance with id)'s lock

        """
        context = req.environ['nova.context']
        try:
            self.compute_api.get_lock(context, id)
        except Exception:
            readable = traceback.format_exc()
            LOG.exception(_("Compute.api::get_lock %s"), readable)
            raise exc.HTTPUnprocessableEntity()
        return webob.Response(status_int=202)

    @scheduler_api.redirect_handler
    def reset_network(self, req, id):
        """
        Reset networking on an instance (admin only).

        """
        context = req.environ['nova.context']
        try:
            self.compute_api.reset_network(context, id)
        except Exception:
            readable = traceback.format_exc()
            LOG.exception(_("Compute.api::reset_network %s"), readable)
            raise exc.HTTPUnprocessableEntity()
        return webob.Response(status_int=202)

    @scheduler_api.redirect_handler
    def inject_network_info(self, req, id):
        """
        Inject network info for an instance (admin only).

        """
        context = req.environ['nova.context']
        try:
            self.compute_api.inject_network_info(context, id)
        except Exception:
            readable = traceback.format_exc()
            LOG.exception(_("Compute.api::inject_network_info %s"), readable)
            raise exc.HTTPUnprocessableEntity()
        return webob.Response(status_int=202)

    @scheduler_api.redirect_handler
    def pause(self, req, id):
        """ Permit Admins to Pause the server. """
        ctxt = req.environ['nova.context']
        try:
            self.compute_api.pause(ctxt, id)
        except Exception:
            readable = traceback.format_exc()
            LOG.exception(_("Compute.api::pause %s"), readable)
            raise exc.HTTPUnprocessableEntity()
        return webob.Response(status_int=202)

    @scheduler_api.redirect_handler
    def unpause(self, req, id):
        """ Permit Admins to Unpause the server. """
        ctxt = req.environ['nova.context']
        try:
            self.compute_api.unpause(ctxt, id)
        except Exception:
            readable = traceback.format_exc()
            LOG.exception(_("Compute.api::unpause %s"), readable)
            raise exc.HTTPUnprocessableEntity()
        return webob.Response(status_int=202)

    @scheduler_api.redirect_handler
    def suspend(self, req, id):
        """permit admins to suspend the server"""
        context = req.environ['nova.context']
        try:
            self.compute_api.suspend(context, id)
        except Exception:
            readable = traceback.format_exc()
            LOG.exception(_("compute.api::suspend %s"), readable)
            raise exc.HTTPUnprocessableEntity()
        return webob.Response(status_int=202)

    @scheduler_api.redirect_handler
    def resume(self, req, id):
        """permit admins to resume the server from suspend"""
        context = req.environ['nova.context']
        try:
            self.compute_api.resume(context, id)
        except Exception:
            readable = traceback.format_exc()
            LOG.exception(_("compute.api::resume %s"), readable)
            raise exc.HTTPUnprocessableEntity()
        return webob.Response(status_int=202)

    @scheduler_api.redirect_handler
    def migrate(self, req, id):
        try:
            self.compute_api.resize(req.environ['nova.context'], id)
        except Exception, e:
            LOG.exception(_("Error in migrate %s"), e)
            raise exc.HTTPBadRequest()
        return webob.Response(status_int=202)

    @scheduler_api.redirect_handler
    def rescue(self, req, id):
        """Permit users to rescue the server."""
        context = req.environ["nova.context"]
        try:
            self.compute_api.rescue(context, id)
        except Exception:
            readable = traceback.format_exc()
            LOG.exception(_("compute.api::rescue %s"), readable)
            raise exc.HTTPUnprocessableEntity()
        return webob.Response(status_int=202)

    @scheduler_api.redirect_handler
    def unrescue(self, req, id):
        """Permit users to unrescue the server."""
        context = req.environ["nova.context"]
        try:
            self.compute_api.unrescue(context, id)
        except Exception:
            readable = traceback.format_exc()
            LOG.exception(_("compute.api::unrescue %s"), readable)
            raise exc.HTTPUnprocessableEntity()
        return webob.Response(status_int=202)

    @scheduler_api.redirect_handler
    def get_ajax_console(self, req, id):
        """Returns a url to an instance's ajaxterm console."""
        try:
            self.compute_api.get_ajax_console(req.environ['nova.context'],
                int(id))
        except exception.NotFound:
            raise exc.HTTPNotFound()
        return webob.Response(status_int=202)

    @scheduler_api.redirect_handler
    def get_vnc_console(self, req, id):
        """Returns a url to an instance's ajaxterm console."""
        try:
            self.compute_api.get_vnc_console(req.environ['nova.context'],
                                             int(id))
        except exception.NotFound:
            raise exc.HTTPNotFound()
        return webob.Response(status_int=202)

    @scheduler_api.redirect_handler
    def diagnostics(self, req, id):
        """Permit Admins to retrieve server diagnostics."""
        ctxt = req.environ["nova.context"]
        return self.compute_api.get_diagnostics(ctxt, id)

    def actions(self, req, id):
        """Permit Admins to retrieve server actions."""
        ctxt = req.environ["nova.context"]
        items = self.compute_api.get_actions(ctxt, id)
        actions = []
        # TODO(jk0): Do not do pre-serialization here once the default
        # serializer is updated
        for item in items:
            actions.append(dict(
                created_at=str(item.created_at),
                action=item.action,
                error=item.error))
        return dict(actions=actions)

    def resize(self, req, instance_id, flavor_id):
        """Begin the resize process with given instance/flavor."""
        context = req.environ["nova.context"]

        try:
            self.compute_api.resize(context, instance_id, flavor_id)
        except exception.FlavorNotFound:
            msg = _("Unable to locate requested flavor.")
            raise exc.HTTPBadRequest(explanation=msg)
        except exception.CannotResizeToSameSize:
            msg = _("Resize requires a change in size.")
            raise exc.HTTPBadRequest(explanation=msg)
        except exception.CannotResizeToSmallerSize:
            msg = _("Resizing to a smaller size is not supported.")
            raise exc.HTTPBadRequest(explanation=msg)

        return webob.Response(status_int=202)


class ControllerV10(Controller):
    """v1.0 OpenStack API controller"""

    @scheduler_api.redirect_handler
    def delete(self, req, id):
        """ Destroys a server """
        try:
            self.compute_api.delete(req.environ['nova.context'], id)
        except exception.NotFound:
            raise exc.HTTPNotFound()
        return webob.Response(status_int=202)

    def _get_key_name(self, req, body):
        context = req.environ["nova.context"]
        keypairs = db.key_pair_get_all_by_user(context,
                                               context.user_id)
        if keypairs:
            return keypairs[0]['name']

    def _image_ref_from_req_data(self, data):
        return data['server']['imageId']

    def _flavor_id_from_req_data(self, data):
        return data['server']['flavorId']

    def _build_view(self, req, instance, is_detail=False):
        addresses = nova.api.openstack.views.addresses.ViewBuilderV10()
        builder = nova.api.openstack.views.servers.ViewBuilderV10(addresses)
        return builder.build(instance, is_detail=is_detail)

    def _limit_items(self, items, req):
        return common.limited(items, req)

    def _update(self, context, req, id, inst_dict):
        if 'adminPass' in inst_dict['server']:
            self.compute_api.set_admin_password(context, id,
                    inst_dict['server']['adminPass'])
        return exc.HTTPNoContent()

    def _action_resize(self, input_dict, req, id):
        """ Resizes a given instance to the flavor size requested """
        try:
            flavor_id = input_dict["resize"]["flavorId"]
        except (KeyError, TypeError):
            msg = _("Resize requests require 'flavorId' attribute.")
            raise exc.HTTPBadRequest(explanation=msg)

        return self.resize(req, id, flavor_id)

    def _action_rebuild(self, info, request, instance_id):
        context = request.environ['nova.context']

        try:
            image_id = info["rebuild"]["imageId"]
        except (KeyError, TypeError):
            msg = _("Could not parse imageId from request.")
            LOG.debug(msg)
            raise exc.HTTPBadRequest(explanation=msg)

        password = utils.generate_password(16)

        try:
            self.compute_api.rebuild(context, instance_id, image_id, password)
<<<<<<< HEAD
        except exception.BuildInProgress:
            msg = _("Instance %s is currently being rebuilt.") % instance_id
            LOG.debug(msg)
=======
        except exception.RebuildRequiresActiveInstance:
            msg = _("Instance %s must be active to rebuild.") % instance_id
>>>>>>> 67a24452
            raise exc.HTTPConflict(explanation=msg)

        return webob.Response(status_int=202)

    def _get_server_admin_password(self, server):
        """ Determine the admin password for a server on creation """
        return self.helper._get_server_admin_password_old_style(server)

    def _get_server_search_options(self):
        """Return server search options allowed by non-admin"""
        return 'reservation_id', 'fixed_ip', 'name', 'recurse_zones'


class ControllerV11(Controller):
    """v1.1 OpenStack API controller"""

    @scheduler_api.redirect_handler
    def delete(self, req, id):
        """ Destroys a server """
        try:
            self.compute_api.delete(req.environ['nova.context'], id)
        except exception.NotFound:
            raise exc.HTTPNotFound()

    def _get_key_name(self, req, body):
        if 'server' in body:
            return body['server'].get('key_name')

    def _image_ref_from_req_data(self, data):
        try:
            return data['server']['imageRef']
        except (TypeError, KeyError):
            msg = _("Missing imageRef attribute")
            raise exc.HTTPBadRequest(explanation=msg)

    def _flavor_id_from_req_data(self, data):
        try:
            flavor_ref = data['server']['flavorRef']
        except (TypeError, KeyError):
            msg = _("Missing flavorRef attribute")
            raise exc.HTTPBadRequest(explanation=msg)

        return common.get_id_from_href(flavor_ref)

    def _build_view(self, req, instance, is_detail=False):
        project_id = getattr(req.environ['nova.context'], 'project_id', '')
        base_url = req.application_url
        flavor_builder = nova.api.openstack.views.flavors.ViewBuilderV11(
            base_url, project_id)
        image_builder = nova.api.openstack.views.images.ViewBuilderV11(
            base_url, project_id)
        addresses_builder = nova.api.openstack.views.addresses.ViewBuilderV11()
        builder = nova.api.openstack.views.servers.ViewBuilderV11(
            addresses_builder, flavor_builder, image_builder,
            base_url, project_id)

        return builder.build(instance, is_detail=is_detail)

    def _action_change_password(self, input_dict, req, id):
        context = req.environ['nova.context']
        if (not 'changePassword' in input_dict
            or not 'adminPass' in input_dict['changePassword']):
            msg = _("No adminPass was specified")
            return exc.HTTPBadRequest(explanation=msg)
        password = input_dict['changePassword']['adminPass']
        if not isinstance(password, basestring) or password == '':
            msg = _("Invalid adminPass")
            return exc.HTTPBadRequest(explanation=msg)
        self.compute_api.set_admin_password(context, id, password)
        return webob.Response(status_int=202)

    def _limit_items(self, items, req):
        return common.limited_by_marker(items, req)

    def _validate_metadata(self, metadata):
        """Ensure that we can work with the metadata given."""
        try:
            metadata.iteritems()
        except AttributeError as ex:
            msg = _("Unable to parse metadata key/value pairs.")
            LOG.debug(msg)
            raise exc.HTTPBadRequest(explanation=msg)

    def _decode_personalities(self, personalities):
        """Decode the Base64-encoded personalities."""
        for personality in personalities:
            try:
                path = personality["path"]
                contents = personality["contents"]
            except (KeyError, TypeError):
                msg = _("Unable to parse personality path/contents.")
                LOG.info(msg)
                raise exc.HTTPBadRequest(explanation=msg)

            try:
                personality["contents"] = base64.b64decode(contents)
            except TypeError:
                msg = _("Personality content could not be Base64 decoded.")
                LOG.info(msg)
                raise exc.HTTPBadRequest(explanation=msg)

    def _update(self, context, req, id, inst_dict):
        instance = self.compute_api.routing_get(context, id)
        return self._build_view(req, instance, is_detail=True)

    def _action_resize(self, input_dict, req, id):
        """ Resizes a given instance to the flavor size requested """
        try:
            flavor_ref = input_dict["resize"]["flavorRef"]
            if not flavor_ref:
                msg = _("Resize request has invalid 'flavorRef' attribute.")
                raise exc.HTTPBadRequest(explanation=msg)
        except (KeyError, TypeError):
            msg = _("Resize requests require 'flavorRef' attribute.")
            raise exc.HTTPBadRequest(explanation=msg)

        return self.resize(req, id, flavor_ref)

    def _action_rebuild(self, info, request, instance_id):
        context = request.environ['nova.context']

        try:
            image_href = info["rebuild"]["imageRef"]
        except (KeyError, TypeError):
            msg = _("Could not parse imageRef from request.")
            LOG.debug(msg)
            raise exc.HTTPBadRequest(explanation=msg)

        personalities = info["rebuild"].get("personality", [])
        metadata = info["rebuild"].get("metadata")
        name = info["rebuild"].get("name")

        if metadata:
            self._validate_metadata(metadata)
        self._decode_personalities(personalities)

        password = info["rebuild"].get("adminPass",
                                       utils.generate_password(16))

        try:
            self.compute_api.rebuild(context, instance_id, image_href,
                                     password, name=name, metadata=metadata,
                                     files_to_inject=personalities)
<<<<<<< HEAD
        except exception.BuildInProgress:
            msg = _("Instance %s is currently being rebuilt.") % instance_id
            LOG.debug(msg)
=======
        except exception.RebuildRequiresActiveInstance:
            msg = _("Instance %s must be active to rebuild.") % instance_id
>>>>>>> 67a24452
            raise exc.HTTPConflict(explanation=msg)
        except exception.InstanceNotFound:
            msg = _("Instance %s could not be found") % instance_id
            raise exc.HTTPNotFound(explanation=msg)

        instance = self.compute_api.routing_get(context, instance_id)
        view = self._build_view(request, instance, is_detail=True)
        view['server']['adminPass'] = password

        return view

    @common.check_snapshots_enabled
    def _action_create_image(self, input_dict, req, instance_id):
        """Snapshot a server instance."""
        entity = input_dict.get("createImage", {})

        try:
            image_name = entity["name"]

        except KeyError:
            msg = _("createImage entity requires name attribute")
            raise webob.exc.HTTPBadRequest(explanation=msg)

        except TypeError:
            msg = _("Malformed createImage entity")
            raise webob.exc.HTTPBadRequest(explanation=msg)

        # preserve link to server in image properties
        server_ref = os.path.join(req.application_url,
                                  'servers',
                                  str(instance_id))
        props = {'instance_ref': server_ref}

        metadata = entity.get('metadata', {})
        context = req.environ['nova.context']
        common.check_img_metadata_quota_limit(context, metadata)
        try:
            props.update(metadata)
        except ValueError:
            msg = _("Invalid metadata")
            raise webob.exc.HTTPBadRequest(explanation=msg)

        image = self.compute_api.snapshot(context,
                                          instance_id,
                                          image_name,
                                          extra_properties=props)

        # build location of newly-created image entity
        image_id = str(image['id'])
        image_ref = os.path.join(req.application_url, 'images', image_id)

        resp = webob.Response(status_int=202)
        resp.headers['Location'] = image_ref
        return resp

    def get_default_xmlns(self, req):
        return common.XML_NS_V11

    def _get_server_admin_password(self, server):
        """ Determine the admin password for a server on creation """
        return self.helper._get_server_admin_password_new_style(server)

    def _get_server_search_options(self):
        """Return server search options allowed by non-admin"""
        return ('reservation_id', 'name', 'recurse_zones',
                'status', 'image', 'flavor', 'changes-since')


class HeadersSerializer(wsgi.ResponseHeadersSerializer):

    def create(self, response, data):
        response.status_int = 202

    def delete(self, response, data):
        response.status_int = 204

    def action(self, response, data):
        response.status_int = 202


class ServerXMLSerializer(wsgi.XMLDictSerializer):

    xmlns = wsgi.XMLNS_V11

    def __init__(self):
        self.metadata_serializer = common.MetadataXMLSerializer()
        self.addresses_serializer = ips.IPXMLSerializer()

    def _create_basic_entity_node(self, xml_doc, id, links, name):
        basic_node = xml_doc.createElement(name)
        basic_node.setAttribute('id', str(id))
        link_nodes = self._create_link_nodes(xml_doc, links)
        for link_node in link_nodes:
            basic_node.appendChild(link_node)
        return basic_node

    def _create_metadata_node(self, xml_doc, metadata):
        return self.metadata_serializer.meta_list_to_xml(xml_doc, metadata)

    def _create_addresses_node(self, xml_doc, addresses):
        return self.addresses_serializer.networks_to_xml(xml_doc, addresses)

    def _add_server_attributes(self, node, server):
        node.setAttribute('id', str(server['id']))
        node.setAttribute('userId', str(server['user_id']))
        node.setAttribute('tenantId', str(server['tenant_id']))
        node.setAttribute('uuid', str(server['uuid']))
        node.setAttribute('hostId', str(server['hostId']))
        node.setAttribute('name', server['name'])
        node.setAttribute('created', str(server['created']))
        node.setAttribute('updated', str(server['updated']))
        node.setAttribute('status', server['status'])
        if 'accessIPv4' in server:
            node.setAttribute('accessIPv4', str(server['accessIPv4']))
        if 'accessIPv6' in server:
            node.setAttribute('accessIPv6', str(server['accessIPv6']))
        if 'progress' in server:
            node.setAttribute('progress', str(server['progress']))

    def _server_to_xml(self, xml_doc, server):
        server_node = xml_doc.createElement('server')
        server_node.setAttribute('id', str(server['id']))
        server_node.setAttribute('name', server['name'])
        link_nodes = self._create_link_nodes(xml_doc,
                                             server['links'])
        for link_node in link_nodes:
            server_node.appendChild(link_node)
        return server_node

    def _server_to_xml_detailed(self, xml_doc, server):
        server_node = xml_doc.createElement('server')
        self._add_server_attributes(server_node, server)

        link_nodes = self._create_link_nodes(xml_doc,
                                             server['links'])
        for link_node in link_nodes:
            server_node.appendChild(link_node)

        if 'image' in server:
            image_node = self._create_basic_entity_node(xml_doc,
                                                    server['image']['id'],
                                                    server['image']['links'],
                                                    'image')
            server_node.appendChild(image_node)

        if 'flavor' in server:
            flavor_node = self._create_basic_entity_node(xml_doc,
                                                    server['flavor']['id'],
                                                    server['flavor']['links'],
                                                    'flavor')
            server_node.appendChild(flavor_node)

        metadata = server.get('metadata', {}).items()
        if len(metadata) > 0:
            metadata_node = self._create_metadata_node(xml_doc, metadata)
            server_node.appendChild(metadata_node)

        addresses_node = self._create_addresses_node(xml_doc,
                                                     server['addresses'])
        server_node.appendChild(addresses_node)

        if 'security_groups' in server:
            security_groups_node = self._create_security_groups_node(xml_doc,
                                                    server['security_groups'])
            server_node.appendChild(security_groups_node)

        return server_node

    def _server_list_to_xml(self, xml_doc, servers, detailed):
        container_node = xml_doc.createElement('servers')
        if detailed:
            server_to_xml = self._server_to_xml_detailed
        else:
            server_to_xml = self._server_to_xml

        for server in servers:
            item_node = server_to_xml(xml_doc, server)
            container_node.appendChild(item_node)
        return container_node

    def index(self, servers_dict):
        xml_doc = minidom.Document()
        node = self._server_list_to_xml(xml_doc,
                                       servers_dict['servers'],
                                       detailed=False)
        return self.to_xml_string(node, True)

    def detail(self, servers_dict):
        xml_doc = minidom.Document()
        node = self._server_list_to_xml(xml_doc,
                                       servers_dict['servers'],
                                       detailed=True)
        return self.to_xml_string(node, True)

    def show(self, server_dict):
        xml_doc = minidom.Document()
        node = self._server_to_xml_detailed(xml_doc,
                                       server_dict['server'])
        return self.to_xml_string(node, True)

    def create(self, server_dict):
        xml_doc = minidom.Document()
        node = self._server_to_xml_detailed(xml_doc,
                                       server_dict['server'])
        node.setAttribute('adminPass', server_dict['server']['adminPass'])
        return self.to_xml_string(node, True)

    def action(self, server_dict):
        #NOTE(bcwaldon): We need a way to serialize actions individually. This
        # assumes all actions return a server entity
        return self.create(server_dict)

    def update(self, server_dict):
        xml_doc = minidom.Document()
        node = self._server_to_xml_detailed(xml_doc,
                                       server_dict['server'])
        return self.to_xml_string(node, True)

    def _security_group_to_xml(self, doc, security_group):
        node = doc.createElement('security_group')
        node.setAttribute('name', str(security_group.get('name')))
        return node

    def _create_security_groups_node(self, xml_doc, security_groups):
        security_groups_node = xml_doc.createElement('security_groups')
        if security_groups:
            for security_group in security_groups:
                node = self._security_group_to_xml(xml_doc, security_group)
                security_groups_node.appendChild(node)
        return security_groups_node


def create_resource(version='1.0'):
    controller = {
        '1.0': ControllerV10,
        '1.1': ControllerV11,
    }[version]()

    metadata = {
        "attributes": {
            "server": ["id", "imageId", "name", "flavorId", "hostId",
                       "status", "progress", "adminPass", "flavorRef",
                       "imageRef", "userId", "tenantId"],
            "link": ["rel", "type", "href"],
        },
        "dict_collections": {
            "metadata": {"item_name": "meta", "item_key": "key"},
        },
        "list_collections": {
            "public": {"item_name": "ip", "item_key": "addr"},
            "private": {"item_name": "ip", "item_key": "addr"},
        },
    }

    xmlns = {
        '1.0': wsgi.XMLNS_V10,
        '1.1': wsgi.XMLNS_V11,
    }[version]

    headers_serializer = HeadersSerializer()

    xml_serializer = {
        '1.0': wsgi.XMLDictSerializer(metadata, wsgi.XMLNS_V10),
        '1.1': ServerXMLSerializer(),
    }[version]

    body_serializers = {
        'application/xml': xml_serializer,
    }

    xml_deserializer = {
        '1.0': helper.ServerXMLDeserializer(),
        '1.1': helper.ServerXMLDeserializerV11(),
    }[version]

    body_deserializers = {
        'application/xml': xml_deserializer,
    }

    serializer = wsgi.ResponseSerializer(body_serializers, headers_serializer)
    deserializer = wsgi.RequestDeserializer(body_deserializers)

    return wsgi.Resource(controller, deserializer, serializer)


def remove_invalid_options(context, search_options, allowed_search_options):
    """Remove search options that are not valid for non-admin API/context"""
    if FLAGS.allow_admin_api and context.is_admin:
        # Allow all options
        return
    # Otherwise, strip out all unknown options
    unknown_options = [opt for opt in search_options
            if opt not in allowed_search_options]
    unk_opt_str = ", ".join(unknown_options)
    log_msg = _("Removing options '%(unk_opt_str)s' from query") % locals()
    LOG.debug(log_msg)
    for opt in unknown_options:
        search_options.pop(opt, None)<|MERGE_RESOLUTION|>--- conflicted
+++ resolved
@@ -622,14 +622,8 @@
 
         try:
             self.compute_api.rebuild(context, instance_id, image_id, password)
-<<<<<<< HEAD
-        except exception.BuildInProgress:
-            msg = _("Instance %s is currently being rebuilt.") % instance_id
-            LOG.debug(msg)
-=======
         except exception.RebuildRequiresActiveInstance:
             msg = _("Instance %s must be active to rebuild.") % instance_id
->>>>>>> 67a24452
             raise exc.HTTPConflict(explanation=msg)
 
         return webob.Response(status_int=202)
@@ -773,14 +767,8 @@
             self.compute_api.rebuild(context, instance_id, image_href,
                                      password, name=name, metadata=metadata,
                                      files_to_inject=personalities)
-<<<<<<< HEAD
-        except exception.BuildInProgress:
-            msg = _("Instance %s is currently being rebuilt.") % instance_id
-            LOG.debug(msg)
-=======
         except exception.RebuildRequiresActiveInstance:
             msg = _("Instance %s must be active to rebuild.") % instance_id
->>>>>>> 67a24452
             raise exc.HTTPConflict(explanation=msg)
         except exception.InstanceNotFound:
             msg = _("Instance %s could not be found") % instance_id
