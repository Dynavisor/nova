--- conflicted
+++ resolved
@@ -262,16 +262,12 @@
                      {"method": "run_instance",
                       "args": {"topic": FLAGS.compute_topic,
                                "instance_id": instance_id,
-<<<<<<< HEAD
-                               "instance_type": instance_type,
-=======
                                "request_spec": {
                                         'instance_type': instance_type,
                                         'filter_driver':
                                             'nova.scheduler.host_filter.'
                                             'InstanceTypeFilter'
                                     },
->>>>>>> b66c689a
                                "availability_zone": availability_zone,
                                "injected_files": injected_files}})
 
