--- conflicted
+++ resolved
@@ -681,7 +681,6 @@
 ###################
 
 
-<<<<<<< HEAD
 def quota_create(_context, values):
     quota_ref = models.Quota()
     for (key, value) in values.iteritems():
@@ -709,7 +708,6 @@
         quota_ref = models.Quota.find_by_str(project_id, session=session)
         quota_ref.delete(session=session)
 
-=======
 def auth_destroy_token(_context, token):
     session = get_session()
     session.delete(token)
@@ -729,8 +727,6 @@
     tk.save()
     return tk
     
->>>>>>> 64dd3000
-
 ###################
 
 
