# vim: tabstop=4 shiftwidth=4 softtabstop=4

# Copyright 2010 United States Government as represented by the
# Administrator of the National Aeronautics and Space Administration.
# All Rights Reserved.
#
#    Licensed under the Apache License, Version 2.0 (the "License"); you may
#    not use this file except in compliance with the License. You may obtain
#    a copy of the License at
#
#         http://www.apache.org/licenses/LICENSE-2.0
#
#    Unless required by applicable law or agreed to in writing, software
#    distributed under the License is distributed on an "AS IS" BASIS, WITHOUT
#    WARRANTIES OR CONDITIONS OF ANY KIND, either express or implied. See the
#    License for the specific language governing permissions and limitations
#    under the License.
"""
Defines interface for DB access
"""

from nova import exception
from nova import flags
from nova import utils


FLAGS = flags.FLAGS
flags.DEFINE_string('db_backend', 'sqlalchemy',
                    'The backend to use for db')


IMPL = utils.LazyPluggable(FLAGS['db_backend'],
                           sqlalchemy='nova.db.sqlalchemy.api')


class NoMoreAddresses(exception.Error):
    """No more available addresses"""
    pass


class NoMoreBlades(exception.Error):
    """No more available blades"""
    pass


class NoMoreNetworks(exception.Error):
    """No more available networks"""
    pass


###################


def service_destroy(context, instance_id):
    """Destroy the service or raise if it does not exist."""
    return IMPL.service_destroy(context, instance_id)


def service_get(context, service_id):
    """Get an service or raise if it does not exist."""
    return IMPL.service_get(context, service_id)


def service_get_all_by_topic(context, topic):
    """Get all compute services for a given topic """
    return IMPL.service_get_all_by_topic(context, topic)


def service_get_all_compute_sorted(context):
    """Get all compute services sorted by instance count

    Returns a list of (Service, instance_count) tuples
    """
    return IMPL.service_get_all_compute_sorted(context)


def service_get_all_network_sorted(context):
    """Get all network services sorted by network count

    Returns a list of (Service, network_count) tuples
    """
    return IMPL.service_get_all_network_sorted(context)


def service_get_all_volume_sorted(context):
    """Get all volume services sorted by volume count

    Returns a list of (Service, volume_count) tuples
    """
    return IMPL.service_get_all_volume_sorted(context)


def service_get_by_args(context, host, binary):
    """Get the state of an service by node name and binary."""
    return IMPL.service_get_by_args(context, host, binary)


def service_create(context, values):
    """Create a service from the values dictionary."""
    return IMPL.service_create(context, values)


def service_update(context, service_id, values):
    """Set the given properties on an service and update it.

    Raises NotFound if service does not exist.

    """
    return IMPL.service_update(context, service_id, values)


###################


def floating_ip_allocate_address(context, host, project_id):
    """Allocate free floating ip and return the address.

    Raises if one is not available.
    """
    return IMPL.floating_ip_allocate_address(context, host, project_id)


def floating_ip_create(context, values):
    """Create a floating ip from the values dictionary."""
    return IMPL.floating_ip_create(context, values)


def floating_ip_count_by_project(context, project_id):
    """Count floating ips used by project."""
    return IMPL.floating_ip_count_by_project(context, project_id)


def floating_ip_deallocate(context, address):
    """Deallocate an floating ip by address"""
    return IMPL.floating_ip_deallocate(context, address)


def floating_ip_destroy(context, address):
    """Destroy the floating_ip or raise if it does not exist."""
    return IMPL.floating_ip_destroy(context, address)


def floating_ip_disassociate(context, address):
    """Disassociate an floating ip from a fixed ip by address.

    Returns the address of the existing fixed ip.
    """
    return IMPL.floating_ip_disassociate(context, address)


def floating_ip_fixed_ip_associate(context, floating_address, fixed_address):
    """Associate an floating ip to a fixed_ip by address."""
    return IMPL.floating_ip_fixed_ip_associate(context,
                                               floating_address,
                                               fixed_address)


def floating_ip_get_all(context):
    """Get all floating ips."""
    return IMPL.floating_ip_get_all(context)


def floating_ip_get_all_by_host(context, host):
    """Get all floating ips by host."""
    return IMPL.floating_ip_get_all_by_host(context, host)


def floating_ip_get_all_by_project(context, project_id):
    """Get all floating ips by project."""
    return IMPL.floating_ip_get_all_by_project(context, project_id)


def floating_ip_get_by_address(context, address):
    """Get a floating ip by address or raise if it doesn't exist."""
    return IMPL.floating_ip_get_by_address(context, address)


####################


def fixed_ip_associate(context, address, instance_id):
    """Associate fixed ip to instance.

    Raises if fixed ip is not available.
    """
    return IMPL.fixed_ip_associate(context, address, instance_id)


def fixed_ip_associate_pool(context, network_id, instance_id):
    """Find free ip in network and associate it to instance.

    Raises if one is not available.
    """
    return IMPL.fixed_ip_associate_pool(context, network_id, instance_id)


def fixed_ip_create(context, values):
    """Create a fixed ip from the values dictionary."""
    return IMPL.fixed_ip_create(context, values)


def fixed_ip_disassociate(context, address):
    """Disassociate a fixed ip from an instance by address."""
    return IMPL.fixed_ip_disassociate(context, address)


def fixed_ip_disassociate_all_by_timeout(context, host, time):
    """Disassociate old fixed ips from host"""
    return IMPL.fixed_ip_disassociate_all_by_timeout(context, host, time)


def fixed_ip_get_by_address(context, address):
    """Get a fixed ip by address or raise if it does not exist."""
    return IMPL.fixed_ip_get_by_address(context, address)


def fixed_ip_get_instance(context, address):
    """Get an instance for a fixed ip by address."""
    return IMPL.fixed_ip_get_instance(context, address)


def fixed_ip_get_network(context, address):
    """Get a network for a fixed ip by address."""
    return IMPL.fixed_ip_get_network(context, address)


def fixed_ip_update(context, address, values):
    """Create a fixed ip from the values dictionary."""
    return IMPL.fixed_ip_update(context, address, values)


####################


def instance_create(context, values):
    """Create an instance from the values dictionary."""
    return IMPL.instance_create(context, values)


def instance_data_get_for_project(context, project_id):
    """Get (instance_count, core_count) for project."""
    return IMPL.instance_data_get_for_project(context, project_id)


def instance_destroy(context, instance_id):
    """Destroy the instance or raise if it does not exist."""
    return IMPL.instance_destroy(context, instance_id)


def instance_get(context, instance_id):
    """Get an instance or raise if it does not exist."""
    return IMPL.instance_get(context, instance_id)


def instance_get_all(context):
    """Get all instances."""
    return IMPL.instance_get_all(context)

def instance_get_all_by_user(context, user_id):
    """Get all instances."""
    return IMPL.instance_get_all_by_user(context, user_id)

def instance_get_all_by_project(context, project_id):
    """Get all instance belonging to a project."""
    return IMPL.instance_get_all_by_project(context, project_id)


def instance_get_all_by_reservation(context, reservation_id):
    """Get all instance belonging to a reservation."""
    return IMPL.instance_get_all_by_reservation(context, reservation_id)


def instance_get_fixed_address(context, instance_id):
    """Get the fixed ip address of an instance."""
    return IMPL.instance_get_fixed_address(context, instance_id)


def instance_get_floating_address(context, instance_id):
    """Get the first floating ip address of an instance."""
    return IMPL.instance_get_floating_address(context, instance_id)


def instance_get_by_internal_id(context, internal_id):
    """Get an instance by ec2 id."""
    return IMPL.instance_get_by_internal_id(context, internal_id)


def instance_is_vpn(context, instance_id):
    """True if instance is a vpn."""
    return IMPL.instance_is_vpn(context, instance_id)


def instance_set_state(context, instance_id, state, description=None):
    """Set the state of an instance."""
    return IMPL.instance_set_state(context, instance_id, state, description)


def instance_update(context, instance_id, values):
    """Set the given properties on an instance and update it.

    Raises NotFound if instance does not exist.

    """
    return IMPL.instance_update(context, instance_id, values)


def instance_add_security_group(context, instance_id, security_group_id):
    """Associate the given security group with the given instance"""
    return IMPL.instance_add_security_group(context, instance_id, security_group_id)


###################


def key_pair_create(context, values):
    """Create a key_pair from the values dictionary."""
    return IMPL.key_pair_create(context, values)


def key_pair_destroy(context, user_id, name):
    """Destroy the key_pair or raise if it does not exist."""
    return IMPL.key_pair_destroy(context, user_id, name)


def key_pair_destroy_all_by_user(context, user_id):
    """Destroy all key_pairs by user."""
    return IMPL.key_pair_destroy_all_by_user(context, user_id)


def key_pair_get(context, user_id, name):
    """Get a key_pair or raise if it does not exist."""
    return IMPL.key_pair_get(context, user_id, name)


def key_pair_get_all_by_user(context, user_id):
    """Get all key_pairs by user."""
    return IMPL.key_pair_get_all_by_user(context, user_id)


####################


def network_associate(context, project_id):
    """Associate a free network to a project."""
    return IMPL.network_associate(context, project_id)


def network_count(context):
    """Return the number of networks."""
    return IMPL.network_count(context)


def network_count_allocated_ips(context, network_id):
    """Return the number of allocated non-reserved ips in the network."""
    return IMPL.network_count_allocated_ips(context, network_id)


def network_count_available_ips(context, network_id):
    """Return the number of available ips in the network."""
    return IMPL.network_count_available_ips(context, network_id)


def network_count_reserved_ips(context, network_id):
    """Return the number of reserved ips in the network."""
    return IMPL.network_count_reserved_ips(context, network_id)


def network_create_safe(context, values):
    """Create a network from the values dict

    The network is only returned if the create succeeds. If the create violates
    constraints because the network already exists, no exception is raised."""
    return IMPL.network_create_safe(context, values)


def network_create_fixed_ips(context, network_id, num_vpn_clients):
    """Create the ips for the network, reserving sepecified ips."""
    return IMPL.network_create_fixed_ips(context, network_id, num_vpn_clients)


def network_disassociate(context, network_id):
    """Disassociate the network from project or raise if it does not exist."""
    return IMPL.network_disassociate(context, network_id)


def network_disassociate_all(context):
    """Disassociate all networks from projects."""
    return IMPL.network_disassociate_all(context)


def network_get(context, network_id):
    """Get an network or raise if it does not exist."""
    return IMPL.network_get(context, network_id)


# pylint: disable-msg=C0103
def network_get_associated_fixed_ips(context, network_id):
    """Get all network's ips that have been associated."""
    return IMPL.network_get_associated_fixed_ips(context, network_id)


def network_get_by_bridge(context, bridge):
    """Get a network by bridge or raise if it does not exist."""
    return IMPL.network_get_by_bridge(context, bridge)


def network_get_by_instance(context, instance_id):
    """Get a network by instance id or raise if it does not exist."""
    return IMPL.network_get_by_instance(context, instance_id)


def network_get_index(context, network_id):
    """Get non-conflicting index for network"""
    return IMPL.network_get_index(context, network_id)


def network_get_vpn_ip(context, network_id):
    """Get non-conflicting index for network"""
    return IMPL.network_get_vpn_ip(context, network_id)


def network_set_cidr(context, network_id, cidr):
    """Set the Classless Inner Domain Routing for the network"""
    return IMPL.network_set_cidr(context, network_id, cidr)


def network_set_host(context, network_id, host_id):
    """Safely set the host for network"""
    return IMPL.network_set_host(context, network_id, host_id)


def network_update(context, network_id, values):
    """Set the given properties on an network and update it.

    Raises NotFound if network does not exist.

    """
    return IMPL.network_update(context, network_id, values)


###################


def project_get_network(context, project_id):
    """Return the network associated with the project.

    Raises NotFound if no such network can be found.

    """
    return IMPL.project_get_network(context, project_id)


###################


def queue_get_for(context, topic, physical_node_id):
    """Return a channel to send a message to a node with a topic."""
    return IMPL.queue_get_for(context, topic, physical_node_id)


###################


def export_device_count(context):
    """Return count of export devices."""
    return IMPL.export_device_count(context)


def export_device_create_safe(context, values):
    """Create an export_device from the values dictionary.

<<<<<<< HEAD
    The device is not returned. If the create violates the unique
    constraints because the shelf_id and blade_id already exist,
    no exception is raised."""
    return IMPL.export_device_create_safe(context, values)
=======

###################

def auth_destroy_token(context, token):
    """Destroy an auth token"""
    return IMPL.auth_destroy_token(context, token)

def auth_get_token(context, token_hash):
    """Retrieves a token given the hash representing it"""
    return IMPL.auth_get_token(context, token_hash)

def auth_create_token(context, token):
    """Creates a new token"""
    return IMPL.auth_create_token(context, token)
>>>>>>> 134b846d


###################


def quota_create(context, values):
    """Create a quota from the values dictionary."""
    return IMPL.quota_create(context, values)


def quota_get(context, project_id):
    """Retrieve a quota or raise if it does not exist."""
    return IMPL.quota_get(context, project_id)


def quota_update(context, project_id, values):
    """Update a quota from the values dictionary."""
    return IMPL.quota_update(context, project_id, values)


def quota_destroy(context, project_id):
    """Destroy the quota or raise if it does not exist."""
    return IMPL.quota_destroy(context, project_id)


###################


def auth_destroy_token(context, token):
    """Destroy an auth token"""
    return IMPL.auth_destroy_token(context, token)

def auth_get_token(context, token_hash):
    """Retrieves a token given the hash representing it"""
    return IMPL.auth_get_token(context, token_hash)

def auth_create_token(context, token):
    """Creates a new token"""
    return IMPL.auth_create_token(context, token_hash, token)


###################


def volume_allocate_shelf_and_blade(context, volume_id):
    """Atomically allocate a free shelf and blade from the pool."""
    return IMPL.volume_allocate_shelf_and_blade(context, volume_id)


def volume_attached(context, volume_id, instance_id, mountpoint):
    """Ensure that a volume is set as attached."""
    return IMPL.volume_attached(context, volume_id, instance_id, mountpoint)


def volume_create(context, values):
    """Create a volume from the values dictionary."""
    return IMPL.volume_create(context, values)


def volume_data_get_for_project(context, project_id):
    """Get (volume_count, gigabytes) for project."""
    return IMPL.volume_data_get_for_project(context, project_id)


def volume_destroy(context, volume_id):
    """Destroy the volume or raise if it does not exist."""
    return IMPL.volume_destroy(context, volume_id)


def volume_detached(context, volume_id):
    """Ensure that a volume is set as detached."""
    return IMPL.volume_detached(context, volume_id)


def volume_get(context, volume_id):
    """Get a volume or raise if it does not exist."""
    return IMPL.volume_get(context, volume_id)


def volume_get_all(context):
    """Get all volumes."""
    return IMPL.volume_get_all(context)


def volume_get_instance(context, volume_id):
    """Get the instance that a volume is attached to."""
    return IMPL.volume_get_instance(context, volume_id)


def volume_get_all_by_project(context, project_id):
    """Get all volumes belonging to a project."""
    return IMPL.volume_get_all_by_project(context, project_id)


def volume_get_by_ec2_id(context, ec2_id):
    """Get a volume by ec2 id."""
    return IMPL.volume_get_by_ec2_id(context, ec2_id)


def volume_get_shelf_and_blade(context, volume_id):
    """Get the shelf and blade allocated to the volume."""
    return IMPL.volume_get_shelf_and_blade(context, volume_id)


def volume_update(context, volume_id, values):
    """Set the given properties on an volume and update it.

    Raises NotFound if volume does not exist.

    """
    return IMPL.volume_update(context, volume_id, values)


####################


def security_group_get_all(context):
    """Get all security groups"""
    return IMPL.security_group_get_all(context)


def security_group_get(context, security_group_id):
    """Get security group by its internal id"""
    return IMPL.security_group_get(context, security_group_id)


def security_group_get_by_name(context, project_id, group_name):
    """Returns a security group with the specified name from a project"""
    return IMPL.security_group_get_by_name(context, project_id, group_name)


def security_group_get_by_project(context, project_id):
    """Get all security groups belonging to a project"""
    return IMPL.security_group_get_by_project(context, project_id)


def security_group_get_by_instance(context, instance_id):
    """Get security groups to which the instance is assigned"""
    return IMPL.security_group_get_by_instance(context, instance_id)


def security_group_exists(context, project_id, group_name):
    """Indicates if a group name exists in a project"""
    return IMPL.security_group_exists(context, project_id, group_name)


def security_group_create(context, values):
    """Create a new security group"""
    return IMPL.security_group_create(context, values)


def security_group_destroy(context, security_group_id):
    """Deletes a security group"""
    return IMPL.security_group_destroy(context, security_group_id)


def security_group_destroy_all(context):
    """Deletes a security group"""
    return IMPL.security_group_destroy_all(context)


####################


def security_group_rule_create(context, values):
    """Create a new security group"""
    return IMPL.security_group_rule_create(context, values)


def security_group_rule_get_by_security_group(context, security_group_id):
    """Get all rules for a a given security group"""
    return IMPL.security_group_rule_get_by_security_group(context, security_group_id)

def security_group_rule_destroy(context, security_group_rule_id):
    """Deletes a security group rule"""
    return IMPL.security_group_rule_destroy(context, security_group_rule_id)


###################


def user_get(context, id):
    """Get user by id"""
    return IMPL.user_get(context, id)


def user_get_by_uid(context, uid):
    """Get user by uid"""
    return IMPL.user_get_by_uid(context, uid)


def user_get_by_access_key(context, access_key):
    """Get user by access key"""
    return IMPL.user_get_by_access_key(context, access_key)


def user_create(context, values):
    """Create a new user"""
    return IMPL.user_create(context, values)


def user_delete(context, id):
    """Delete a user"""
    return IMPL.user_delete(context, id)


def user_get_all(context):
    """Create a new user"""
    return IMPL.user_get_all(context)


def user_add_role(context, user_id, role):
    """Add another global role for user"""
    return IMPL.user_add_role(context, user_id, role)


def user_remove_role(context, user_id, role):
    """Remove global role from user"""
    return IMPL.user_remove_role(context, user_id, role)


def user_get_roles(context, user_id):
    """Get global roles for user"""
    return IMPL.user_get_roles(context, user_id)


def user_add_project_role(context, user_id, project_id, role):
    """Add project role for user"""
    return IMPL.user_add_project_role(context, user_id, project_id, role)


def user_remove_project_role(context, user_id, project_id, role):
    """Remove project role from user"""
    return IMPL.user_remove_project_role(context, user_id, project_id, role)


def user_get_roles_for_project(context, user_id, project_id):
    """Return list of roles a user holds on project"""
    return IMPL.user_get_roles_for_project(context, user_id, project_id)


def user_update(context, user_id, values):
    """Update user"""
    return IMPL.user_update(context, user_id, values)


def project_get(context, id):
    """Get project by id"""
    return IMPL.project_get(context, id)


def project_create(context, values):
    """Create a new project"""
    return IMPL.project_create(context, values)


def project_add_member(context, project_id, user_id):
    """Add user to project"""
    return IMPL.project_add_member(context, project_id, user_id)


def project_get_all(context):
    """Get all projects"""
    return IMPL.project_get_all(context)


def project_get_by_user(context, user_id):
    """Get all projects of which the given user is a member"""
    return IMPL.project_get_by_user(context, user_id)


def project_remove_member(context, project_id, user_id):
    """Remove the given user from the given project"""
    return IMPL.project_remove_member(context, project_id, user_id)


def project_update(context, project_id, values):
    """Update Remove the given user from the given project"""
    return IMPL.project_update(context, project_id, values)


def project_delete(context, project_id):
    """Delete project"""
    return IMPL.project_delete(context, project_id)


###################


def host_get_networks(context, host):
    """Return all networks for which the given host is the designated
    network host
    """
    return IMPL.host_get_networks(context, host)
<|MERGE_RESOLUTION|>--- conflicted
+++ resolved
@@ -469,14 +469,14 @@
 def export_device_create_safe(context, values):
     """Create an export_device from the values dictionary.
 
-<<<<<<< HEAD
     The device is not returned. If the create violates the unique
     constraints because the shelf_id and blade_id already exist,
     no exception is raised."""
     return IMPL.export_device_create_safe(context, values)
-=======
-
-###################
+
+
+###################
+
 
 def auth_destroy_token(context, token):
     """Destroy an auth token"""
@@ -489,7 +489,6 @@
 def auth_create_token(context, token):
     """Creates a new token"""
     return IMPL.auth_create_token(context, token)
->>>>>>> 134b846d
 
 
 ###################
@@ -518,22 +517,6 @@
 ###################
 
 
-def auth_destroy_token(context, token):
-    """Destroy an auth token"""
-    return IMPL.auth_destroy_token(context, token)
-
-def auth_get_token(context, token_hash):
-    """Retrieves a token given the hash representing it"""
-    return IMPL.auth_get_token(context, token_hash)
-
-def auth_create_token(context, token):
-    """Creates a new token"""
-    return IMPL.auth_create_token(context, token_hash, token)
-
-
-###################
-
-
 def volume_allocate_shelf_and_blade(context, volume_id):
     """Atomically allocate a free shelf and blade from the pool."""
     return IMPL.volume_allocate_shelf_and_blade(context, volume_id)
